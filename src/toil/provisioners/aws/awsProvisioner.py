# Copyright (C) 2015 UCSC Computational Genomics Lab
#
# Licensed under the Apache License, Version 2.0 (the "License");
# you may not use this file except in compliance with the License.
# You may obtain a copy of the License at
#
#     http://www.apache.org/licenses/LICENSE-2.0
#
# Unless required by applicable law or agreed to in writing, software
# distributed under the License is distributed on an "AS IS" BASIS,
# WITHOUT WARRANTIES OR CONDITIONS OF ANY KIND, either express or implied.
# See the License for the specific language governing permissions and
# limitations under the License.
from StringIO import StringIO
import pipes
import socket
import subprocess
import logging

import time

import sys

# Python 3 compatibility imports
from six import iteritems
from six.moves import xrange

from bd2k.util import memoize
import boto.ec2
from boto.ec2.blockdevicemapping import BlockDeviceMapping, BlockDeviceType
from boto.exception import BotoServerError, EC2ResponseError
from cgcloud.lib.ec2 import (ec2_instance_types, a_short_time, create_ondemand_instances,
                             create_spot_instances, wait_instances_running, wait_transition)
from itertools import count

from toil import applianceSelf
from toil.provisioners.abstractProvisioner import AbstractProvisioner, Shape
from toil.provisioners.aws import *
from cgcloud.lib.context import Context
from boto.utils import get_instance_metadata
from bd2k.util.retry import retry
from toil.provisioners import awsRemainingBillingInterval, awsFilterImpairedNodes

logger = logging.getLogger(__name__)


class AWSProvisioner(AbstractProvisioner):

    def __init__(self, config=None, batchSystem=None):
        """
        Initialize the AWS Provisioner object. The object is created in two distinct
        ways:

        1.  The first is by the `toil launch-cluster` utility which does not pass a config
            and creates a "static" provisioner. Fields are initialized to None and
            are set later when the leader is created via `self.launchCluster`. This
            round-about initialization is necessary because launch-cluster is a
            classmethod.

        2.  The second is used when doing regular autoscaling and the provisioner is
            initialized with a config file. This happens in `Toil._setProvisioner()`

        Probably in the future these two models of provisioner should be separated
        into a custer manager class which is initialized with a clusterName and a
        provisioner class which does autoscaling with a cluster manager.

        :param config: Optional config object from common.py
        :param batchSystem:
        """
        super(AWSProvisioner, self).__init__(config, batchSystem)
        self.spotBid = None
        # assert config.preemptableNodeType or config.nodeType
        if config:
            self.instanceMetaData = get_instance_metadata()
            self.clusterName = self._getClusterNameFromTags(self.instanceMetaData)
            self.ctx = self._buildContext(clusterName=self.clusterName)
            self.leaderIP = self.instanceMetaData['local-ipv4']  # this is PRIVATE IP
            self.keyName = self.instanceMetaData['public-keys'].keys()[0]
            self.tags = self._getLeader(self.clusterName).tags
            self.masterPublicKey = self.setSSH()
            if config.preemptableNodeType is not None:
                nodeBidTuple = config.preemptableNodeType.split(':', 1)
                self.spotBid = nodeBidTuple[1]
                self.instanceType = ec2_instance_types[nodeBidTuple[0]]
            else:
                self.instanceType = ec2_instance_types[config.nodeType]
        else:
<<<<<<< HEAD
            self.instanceType = ec2_instance_types[config.nodeType]
        self.leaderIP = self.instanceMetaData['local-ipv4']
        self.keyName = self.instanceMetaData['public-keys'].keys()[0]
        self.masterPublicKey = self.setSSH()
        self.tags = self._getLeader(self.clusterName).tags
        self.nodeStorage = config.nodeStorage
=======
            self.ctx = None
            self.clusterName = None
            self.instanceMetaData = None
            self.leaderIP = None
            self.keyName = None
            self.tags = None
            self.masterPublicKey = None
        self.subnetID = None
>>>>>>> 9ee19d1e

    def _getClusterNameFromTags(self, md):
        """Retrieve cluster name from current instance tags
        """
        instance = self._getClusterInstance(md)
        return str(instance.tags["Name"])

    def _getClusterInstance(self, md):
        zone = getCurrentAWSZone()
        region = Context.availability_zone_re.match(zone).group(1)
        conn = boto.ec2.connect_to_region(region)
        for attempt in retry(predicate=AWSProvisioner.throttlePredicate):
            with attempt:
                return conn.get_all_instances(instance_ids=[md["instance-id"]])[0].instances[0]

    @staticmethod
    def retryPredicate(e):
        return AWSProvisioner.throttlePredicate(e)

    @staticmethod
    def throttlePredicate(e):
        if not isinstance(e, BotoServerError):
            return False
        # boto/AWS gives multiple messages for the same error...
        if e.status == 503 and 'Request limit exceeded' in e.body:
            return True
        elif e.status == 400 and 'Rate exceeded' in e.body:
            return True
        return False

    def setSSH(self):
        if not os.path.exists('/root/.sshSuccess'):
            subprocess.check_call(['ssh-keygen', '-f', '/root/.ssh/id_rsa', '-t', 'rsa', '-N', ''])
            with open('/root/.sshSuccess', 'w') as f:
                f.write('written here because of restrictive permissions on .ssh dir')
        os.chmod('/root/.ssh', 0o700)
        subprocess.check_call(['bash', '-c', 'eval $(ssh-agent) && ssh-add -k'])
        with open('/root/.ssh/id_rsa.pub') as f:
            masterPublicKey = f.read()
        masterPublicKey = masterPublicKey.split(' ')[1]  # take 'body' of key
        # confirm it really is an RSA public key
        assert masterPublicKey.startswith('AAAAB3NzaC1yc2E'), masterPublicKey
        return masterPublicKey

    def getNodeShape(self, preemptable=False):
        instanceType = self.instanceType
        return Shape(wallTime=60 * 60,
                     memory=instanceType.memory * 2 ** 30,
                     cores=instanceType.cores,
                     disk=(instanceType.disks * instanceType.disk_capacity * 2 ** 30))

    @classmethod
    def _buildContext(cls, clusterName, zone=None):
        if zone is None:
            zone = getCurrentAWSZone()
            if zone is None:
                raise RuntimeError(
                    'Could not determine availability zone. Insure that one of the following '
                    'is true: the --zone flag is set, the TOIL_AWS_ZONE environment variable '
                    'is set, ec2_region_name is set in the .boto file, or that '
                    'you are running on EC2.')
        return Context(availability_zone=zone, namespace=cls._toNameSpace(clusterName))

    @classmethod
    def sshLeader(cls, clusterName, args=None, zone=None, **kwargs):
        leader = cls._getLeader(clusterName, zone=zone)
        logger.info('SSH ready')
        kwargs['tty'] = sys.stdin.isatty()
        command = args if args else ['bash']
        cls._sshAppliance(leader.public_dns_name, *command, **kwargs)

    def _remainingBillingInterval(self, instance):
        return awsRemainingBillingInterval(instance)

    @classmethod
    @memoize
    def _discoverAMI(cls, ctx):
        def descriptionMatches(ami):
            return ami.description is not None and 'stable 1235.4.0' in ami.description
        coreOSAMI = os.environ.get('TOIL_AWS_AMI')
        if coreOSAMI is not None:
            return coreOSAMI
        # that ownerID corresponds to coreOS
        coreOSAMI = [ami for ami in ctx.ec2.get_all_images(owners=['679593333241']) if
                     descriptionMatches(ami)]
        logger.debug('Found the following matching AMIs: %s', coreOSAMI)
        assert len(coreOSAMI) == 1
        return coreOSAMI.pop().id

    @classmethod
    def dockerInfo(cls):
        try:
            return os.environ['TOIL_APPLIANCE_SELF']
        except KeyError:
            raise RuntimeError('Please set TOIL_APPLIANCE_SELF environment variable to the '
                               'image of the Toil Appliance you wish to use. For example: '
                               "'quay.io/ucsc_cgl/toil:3.5.0a1--80c340c5204bde016440e78e84350e3c13bd1801'. "
                               'See https://quay.io/repository/ucsc_cgl/toil-leader?tab=tags '
                               'for a full list of available versions.')

    @classmethod
    def _sshAppliance(cls, leaderIP, *args, **kwargs):
        """
        :param str leaderIP: IP of the master
        :param args: arguments to execute in the appliance
        :param kwargs: tty=bool tells docker whether or not to create a TTY shell for
            interactive SSHing. The default value is False. Input=string is passed as
            input to the Popen call.
        """
        kwargs['appliance'] = True
        return cls._coreSSH(leaderIP, *args, **kwargs)


    @classmethod
    def _sshInstance(cls, nodeIP, *args, **kwargs):
        # returns the output from the command
        kwargs['collectStdout'] = True
        return cls._coreSSH(nodeIP, *args, **kwargs)

    @classmethod
    def _coreSSH(cls, nodeIP, *args, **kwargs):
        """
        kwargs: input, tty, appliance, collectStdout, sshOptions
        """
        commandTokens = ['ssh', '-o', "StrictHostKeyChecking=no", '-t']
        sshOptions = kwargs.pop('sshOptions', None)
        if sshOptions:
            # add specified options to ssh command
            assert isinstance(sshOptions, list)
            commandTokens.extend(sshOptions)
        # specify host
        commandTokens.append('core@%s' % nodeIP)
        appliance = kwargs.pop('appliance', None)
        if appliance:
            # run the args in the appliance
            tty = kwargs.pop('tty', None)
            ttyFlag = '-t' if tty else ''
            commandTokens += ['docker', 'exec', '-i', ttyFlag, 'toil_leader']
        inputString = kwargs.pop('input', None)
        if inputString is not None:
            kwargs['stdin'] = subprocess.PIPE
        collectStdout = kwargs.pop('collectStdout', None)
        if collectStdout:
            kwargs['stdout'] = subprocess.PIPE
        logger.debug('Node %s: %s', nodeIP, ' '.join(args))
        args = map(pipes.quote, args)
        commandTokens += args
        logger.debug('Full command %s', ' '.join(commandTokens))
        popen = subprocess.Popen(commandTokens, **kwargs)
        stdout, stderr = popen.communicate(input=inputString)
        # at this point the process has already exited, no need for a timeout
        resultValue = popen.wait()
        if resultValue != 0:
            raise RuntimeError('Executing the command "%s" on the appliance returned a non-zero '
                               'exit code %s with stdout %s and stderr %s' % (' '.join(args), resultValue, stdout, stderr))
        assert stderr is None
        return stdout

    @classmethod
    def rsyncLeader(cls, clusterName, args, zone=None):
        leader = cls._getLeader(clusterName, zone=zone)
        cls._rsyncNode(leader.public_dns_name, args)

    @classmethod
    def _rsyncNode(cls, ip, args, applianceName='toil_leader'):
        sshCommand = 'ssh -o "StrictHostKeyChecking=no"'  # Skip host key checking
        remoteRsync = "docker exec -i %s rsync" % applianceName  # Access rsync inside appliance
        parsedArgs = []
        hostInserted = False
        # Insert remote host address
        for i in args:
            if i.startswith(":") and not hostInserted:
                i = ("core@%s" % ip) + i
                hostInserted = True
            elif i.startswith(":") and hostInserted:
                raise ValueError("Cannot rsync between two remote hosts")
            parsedArgs.append(i)
        if not hostInserted:
            raise ValueError("No remote host found in argument list")
        command = ['rsync', '-e', sshCommand, '--rsync-path', remoteRsync]
        logger.debug("Running %r.", command + parsedArgs)

        return subprocess.check_call(command + parsedArgs)

    @classmethod
    def _toNameSpace(cls, clusterName):
        assert isinstance(clusterName, str)
        if any((char.isupper() for char in clusterName)) or '_' in clusterName:
            raise RuntimeError("The cluster name must be lowercase and cannot contain the '_' "
                               "character.")
        namespace = clusterName
        if not namespace.startswith('/'):
            namespace = '/'+namespace+'/'
        return namespace.replace('-','/')

    @classmethod
    def _getLeader(cls, clusterName, wait=False, zone=None):
        ctx = cls._buildContext(clusterName=clusterName, zone=zone)
        instances = cls._getNodesInCluster(ctx, clusterName, both=True)
        instances.sort(key=lambda x: x.launch_time)
        leader = instances[0]  # assume leader was launched first
        if wait:
            logger.info("Waiting for toil_leader to enter 'running' state...")
            wait_instances_running(ctx.ec2, [leader])
            logger.info('... toil_leader is running')
            cls._waitForNode(leader, 'toil_leader')
        return leader

    @classmethod
    def _addTags(cls, instances, tags):
        for instance in instances:
            for key, value in iteritems(tags):
                for attempt in retry(predicate=AWSProvisioner.throttlePredicate):
                    with attempt:
                        instance.add_tag(key, value)

    @classmethod
    def _waitForNode(cls, instance, role):
        # returns the node's IP
        cls._waitForIP(instance)
        instanceIP = instance.public_dns_name
        cls._waitForSSHPort(instanceIP)
        cls._waitForSSHKeys(instanceIP)
        # wait here so docker commands can be used reliably afterwards
        cls._waitForDockerDaemon(instanceIP)
        cls._waitForAppliance(instanceIP, role=role)
        return instanceIP

    @classmethod
    def _waitForSSHKeys(cls, instanceIP):
        # the propagation of public ssh keys vs. opening the SSH port is racey, so this method blocks until
        # the keys are propagated and the instance can be SSH into
        while True:
            try:
                logger.info('Attempting to establish SSH connection...')
                cls._sshInstance(instanceIP, 'ps', sshOptions=['-oBatchMode=yes'])
            except RuntimeError:
                logger.info('Connection rejected, waiting for public SSH key to be propagated. Trying again in 10s.')
                time.sleep(10)
            else:
                logger.info('...SSH connection established.')
                # ssh succeeded
                return


    @classmethod
    def _waitForDockerDaemon(cls, ip_address):
        logger.info('Waiting for docker on %s to start...', ip_address)
        while True:
            output = cls._sshInstance(ip_address, '/usr/bin/ps', 'aux')
            time.sleep(5)
            if 'dockerd' in output:
                # docker daemon has started
                break
            else:
                logger.info('... Still waiting...')
        logger.info('Docker daemon running')

    @classmethod
    def _waitForAppliance(cls, ip_address, role):
        logger.info('Waiting for %s Toil appliance to start...', role)
        while True:
            output = cls._sshInstance(ip_address, '/usr/bin/docker', 'ps')
            if role in output:
                logger.info('...Toil appliance started')
                break
            else:
                logger.info('...Still waiting, trying again in 10sec...')
                time.sleep(10)

    @classmethod
    def _waitForIP(cls, instance):
        """
        Wait until the instances has a public IP address assigned to it.

        :type instance: boto.ec2.instance.Instance
        """
        logger.info('Waiting for ip...')
        while True:
            time.sleep(a_short_time)
            instance.update()
            if instance.ip_address or instance.public_dns_name:
                logger.info('...got ip')
                break

    @classmethod
    def _waitForSSHPort(cls, ip_address):
        """
        Wait until the instance represented by this box is accessible via SSH.

        :return: the number of unsuccessful attempts to connect to the port before a the first
        success
        """
        logger.info('Waiting for ssh port to open...')
        for i in count():
            s = socket.socket(socket.AF_INET, socket.SOCK_STREAM)
            try:
                s.settimeout(a_short_time)
                s.connect((ip_address, 22))
                logger.info('...ssh port open')
                return i
            except socket.error:
                pass
            finally:
                s.close()

<<<<<<< HEAD
    @classmethod
    def launchCluster(cls, instanceType, keyName, clusterName, spotBid=None, userTags=None, zone=None,
                      vpcSubnet=None, leaderStorage=50):
=======
    def launchCluster(self, instanceType, keyName, clusterName, workers=0,
                      spotBid=None, userTags=None, zone=None, vpcSubnet=None):
>>>>>>> 9ee19d1e
        if userTags is None:
            userTags = {}
        ctx = self._buildContext(clusterName=clusterName, zone=zone)
        profileARN = self._getProfileARN(ctx)
        # the security group name is used as the cluster identifier
<<<<<<< HEAD
        sgs = cls._createSecurityGroup(ctx, clusterName, vpcSubnet)
        bdm = cls._getBlockDeviceMapping(ec2_instance_types[instanceType], rootVolSize=leaderStorage)
=======
        sgs = self._createSecurityGroup(ctx, clusterName, vpcSubnet)
        bdm = self._getBlockDeviceMapping(ec2_instance_types[instanceType])
        self.masterPublicKey = 'AAAAB3NzaC1yc2Enoauthorizedkeyneeded'
>>>>>>> 9ee19d1e
        leaderData = dict(role='leader',
                          image=applianceSelf(),
                          entrypoint='mesos-master',
                          sshKey=self.masterPublicKey,
                          args=leaderArgs.format(name=clusterName))
        userData = awsUserData.format(**leaderData)
        kwargs = {'key_name': keyName, 'security_group_ids': [sg.id for sg in sgs],
                  'instance_type': instanceType,
                  'user_data': userData, 'block_device_map': bdm,
                  'instance_profile_arn': profileARN,
                  'placement': zone}
        if vpcSubnet:
            kwargs["subnet_id"] = vpcSubnet
        if not spotBid:
            logger.info('Launching non-preemptable leader')
            create_ondemand_instances(ctx.ec2, image_id=self._discoverAMI(ctx),
                                      spec=kwargs, num_instances=1)
        else:
            logger.info('Launching preemptable leader')
            # force generator to evaluate
            list(create_spot_instances(ec2=ctx.ec2,
                                       price=spotBid,
                                       image_id=self._discoverAMI(ctx),
                                       tags={'clusterName': clusterName},
                                       spec=kwargs,
                                       num_instances=1))
        leader = self._getLeader(clusterName=clusterName, wait=True, zone=zone)

        defaultTags = {'Name': clusterName, 'Owner': keyName}
        defaultTags.update(userTags)

        # if we running launch cluster we need to save this data as it won't be generated
        # from the metadata. This data is needed to launch worker nodes.
        self.leaderIP = leader.private_ip_address
        self._addTags([leader], defaultTags)
        self.ctx = ctx
        self.spotBid = spotBid
        self.instanceType = ec2_instance_types[instanceType]
        self.clusterName = clusterName
        self.keyName = keyName
        self.tags = leader.tags
        self.subnetID = leader.subnet_id
        if workers:
            # assuming that if the leader was launched without a spotbid then all workers
            # will be non-preemptable
            workersCreated = self.setNodeCount(workers, preemptable=bool(spotBid))
            logger.info('Added %d workers with %d workers requested', workersCreated, workers)

        return leader

    @classmethod
    def destroyCluster(cls, clusterName, zone=None):
        def expectedShutdownErrors(e):
            return e.status == 400 and 'dependent object' in e.body

        ctx = cls._buildContext(clusterName=clusterName, zone=zone)
        instances = cls._getNodesInCluster(ctx, clusterName, both=True)
        spotIDs = cls._getSpotRequestIDs(ctx, clusterName)
        if spotIDs:
            ctx.ec2.cancel_spot_instance_requests(request_ids=spotIDs)
        instancesToTerminate = awsFilterImpairedNodes(instances, ctx.ec2)
        vpcId = None
        if instancesToTerminate:
            vpcId = instancesToTerminate[0].vpc_id
            cls._deleteIAMProfiles(instances=instancesToTerminate, ctx=ctx)
            cls._terminateInstances(instances=instancesToTerminate, ctx=ctx)
        if len(instances) == len(instancesToTerminate):
            logger.info('Deleting security group...')
            removed = False
            for attempt in retry(timeout=300, predicate=expectedShutdownErrors):
                with attempt:
                    for sg in ctx.ec2.get_all_security_groups():
                        if sg.name == clusterName and vpcId and sg.vpc_id == vpcId:
                            try:
                                ctx.ec2.delete_security_group(group_id=sg.id)
                                removed = True
                            except BotoServerError as e:
                                if e.error_code == 'InvalidGroup.NotFound':
                                    pass
                                else:
                                    raise
            if removed:
                logger.info('... Succesfully deleted security group')
        else:
            assert len(instances) > len(instancesToTerminate)
            # the security group can't be deleted until all nodes are terminated
            logger.warning('The TOIL_AWS_NODE_DEBUG environment variable is set and some nodes '
                           'have failed health checks. As a result, the security group & IAM '
                           'roles will not be deleted.')

    @classmethod
    def _terminateInstances(cls, instances, ctx):
        instanceIDs = [x.id for x in instances]
        logger.info('Terminating instance(s): %s', instanceIDs)
        cls._terminateIDs(instanceIDs, ctx)
        logger.info('... Waiting for instance(s) to shut down...')
        for instance in instances:
            wait_transition(instance, {'pending', 'running', 'shutting-down'}, 'terminated')
        logger.info('Instance(s) terminated.')

    @classmethod
    def _terminateIDs(cls, instanceIDs, ctx):
        logger.info('Terminating instance(s): %s', instanceIDs)
        for attempt in retry(predicate=AWSProvisioner.throttlePredicate):
            with attempt:
                ctx.ec2.terminate_instances(instance_ids=instanceIDs)
        logger.info('Instance(s) terminated.')

    def _logAndTerminate(self, instances):
        self._terminateInstances(instances, self.ctx)

    @classmethod
    def _deleteIAMProfiles(cls, instances, ctx):
        instanceProfiles = [x.instance_profile['arn'] for x in instances]
        for profile in instanceProfiles:
            # boto won't look things up by the ARN so we have to parse it to get
            # the profile name
            profileName = profile.rsplit('/')[-1]
            try:
                profileResult = ctx.iam.get_instance_profile(profileName)
            except BotoServerError as e:
                if e.status == 404:
                    return
                else:
                    raise
            # wade through EC2 response object to get what we want
            profileResult = profileResult['get_instance_profile_response']
            profileResult = profileResult['get_instance_profile_result']
            profile = profileResult['instance_profile']
            # this is based off of our 1:1 mapping of profiles to roles
            role = profile['roles']['member']['role_name']
            try:
                ctx.iam.remove_role_from_instance_profile(profileName, role)
            except BotoServerError as e:
                if e.status == 404:
                    pass
                else:
                    raise
            policyResults = ctx.iam.list_role_policies(role)
            policyResults = policyResults['list_role_policies_response']
            policyResults = policyResults['list_role_policies_result']
            policies = policyResults['policy_names']
            for policyName in policies:
                try:
                    ctx.iam.delete_role_policy(role, policyName)
                except BotoServerError as e:
                    if e.status == 404:
                        pass
                    else:
                        raise
            try:
                ctx.iam.delete_role(role)
            except BotoServerError as e:
                if e.status == 404:
                    pass
                else:
                    raise
            try:
                ctx.iam.delete_instance_profile(profileName)
            except BotoServerError as e:
                if e.status == 404:
                    pass
                else:
                    raise

    def _addNodes(self, instances, numNodes, preemptable=False):
        bdm = self._getBlockDeviceMapping(self.instanceType, rootVolSize=self.nodeStorage)
        arn = self._getProfileARN(self.ctx)
        keyPath = '' if not self.config or not self.config.sseKey else self.config.sseKey
        entryPoint = 'mesos-slave' if not self.config or not self.config.sseKey else "waitForKey.sh"
        workerData = dict(role='worker',
                          image=applianceSelf(),
                          entrypoint=entryPoint,
                          sshKey=self.masterPublicKey,
                          args=workerArgs.format(ip=self.leaderIP, preemptable=preemptable, keyPath=keyPath))
        userData = awsUserData.format(**workerData)
        sgs = [sg for sg in self.ctx.ec2.get_all_security_groups() if sg.name == self.clusterName]
        kwargs = {'key_name': self.keyName,
                  'security_group_ids': [sg.id for sg in sgs],
                  'instance_type': self.instanceType.name,
                  'user_data': userData,
                  'block_device_map': bdm,
                  'instance_profile_arn': arn,
                  'placement': getCurrentAWSZone()}
        kwargs["subnet_id"] = self.subnetID if self.subnetID else self._getClusterInstance(self.instanceMetaData).subnet_id

        instancesLaunched = []

        for attempt in retry(predicate=AWSProvisioner.throttlePredicate):
            with attempt:
                # after we start launching instances we want to insure the full setup is done
                # the biggest obstacle is AWS request throttling, so we retry on these errors at
                # every request in this method
                if not preemptable:
                    logger.info('Launching %s non-preemptable nodes', numNodes)
                    instancesLaunched = create_ondemand_instances(self.ctx.ec2, image_id=self._discoverAMI(self.ctx),
                                                                  spec=kwargs, num_instances=numNodes)
                else:
                    logger.info('Launching %s preemptable nodes', numNodes)
                    kwargs['placement'] = getSpotZone(self.spotBid, self.instanceType.name, self.ctx)
                    # force generator to evaluate
                    instancesLaunched = list(create_spot_instances(ec2=self.ctx.ec2,
                                                                   price=self.spotBid,
                                                                   image_id=self._discoverAMI(self.ctx),
                                                                   tags={'clusterName': self.clusterName},
                                                                   spec=kwargs,
                                                                   num_instances=numNodes,
                                                                   tentative=True)
                                             )
                    # flatten the list
                    instancesLaunched = [item for sublist in instancesLaunched for item in sublist]

        for attempt in retry(predicate=AWSProvisioner.throttlePredicate):
            with attempt:
                wait_instances_running(self.ctx.ec2, instancesLaunched)

        # request throttling retry happens internally to these two methods to insure proper granularity
        AWSProvisioner._addTags(instancesLaunched, self.tags)
        self._propagateKey(instancesLaunched)

        logger.info('Launched %s new instance(s)', numNodes)
        return len(instancesLaunched)

    def _propagateKey(self, instances):
        if not self.config or not self.config.sseKey:
            return
        for node in instances:
            for attempt in retry(predicate=AWSProvisioner.throttlePredicate):
                with attempt:
                    # since we're going to be rsyncing into the appliance we need the appliance to be running first
                    ipAddress = self._waitForNode(node, 'toil_worker')
                    self._rsyncNode(ipAddress, [self.config.sseKey, ':' + self.config.sseKey], applianceName='toil_worker')

    @classmethod
    def _getBlockDeviceMapping(cls, instanceType, rootVolSize=50):
        # determine number of ephemeral drives via cgcloud-lib
        bdtKeys = ['', '/dev/xvdb', '/dev/xvdc', '/dev/xvdd']
        bdm = BlockDeviceMapping()
        # Change root volume size to allow for bigger Docker instances
        root_vol = BlockDeviceType(delete_on_termination=True)
        root_vol.size = rootVolSize
        bdm["/dev/xvda"] = root_vol
        # the first disk is already attached for us so start with 2nd.
        for disk in xrange(1, instanceType.disks + 1):
            bdm[bdtKeys[disk]] = BlockDeviceType(
                ephemeral_name='ephemeral{}'.format(disk - 1))  # ephemeral counts start at 0

        logger.debug('Device mapping: %s', bdm)
        return bdm

    @classmethod
    def _getNodesInCluster(cls, ctx, clusterName, preemptable=False, both=False):
        for attempt in retry(predicate=AWSProvisioner.throttlePredicate):
            with attempt:
                pendingInstances = ctx.ec2.get_only_instances(filters={'instance.group-name': clusterName,
                                                                       'instance-state-name': 'pending'})
        for attempt in retry(predicate=AWSProvisioner.throttlePredicate):
            with attempt:
                runningInstances = ctx.ec2.get_only_instances(filters={'instance.group-name': clusterName,
                                                                       'instance-state-name': 'running'})
        instances = set(pendingInstances)
        if not preemptable and not both:
            return [x for x in instances.union(set(runningInstances)) if x.spot_instance_request_id is None]
        elif preemptable and not both:
            return [x for x in instances.union(set(runningInstances)) if x.spot_instance_request_id is not None]
        elif both:
            return [x for x in instances.union(set(runningInstances))]

    def _getWorkersInCluster(self, preemptable):
        entireCluster = self._getNodesInCluster(ctx=self.ctx, clusterName=self.clusterName, both=True)
        logger.debug('All nodes in cluster: %s', entireCluster)
        workerInstances = [i for i in entireCluster if i.private_ip_address != self.leaderIP]
        logger.debug('All workers found in cluster: %s', workerInstances)
        workerInstances = [i for i in workerInstances if preemptable != (i.spot_instance_request_id is None)]
        logger.debug('%spreemptable workers found in cluster: %s', 'non-' if not preemptable else '', workerInstances)
        workerInstances = awsFilterImpairedNodes(workerInstances, self.ctx.ec2)
        return workerInstances

    @classmethod
    def _getSpotRequestIDs(cls, ctx, clusterName):
        requests = ctx.ec2.get_all_spot_instance_requests()
        tags = ctx.ec2.get_all_tags({'tag:': {'clusterName': clusterName}})
        idsToCancel = [tag.id for tag in tags]
        return [request for request in requests if request.id in idsToCancel]

    @classmethod
    def _createSecurityGroup(cls, ctx, name, vpcSubnet=None):
        def groupNotFound(e):
            retry = (e.status == 400 and 'does not exist in default VPC' in e.body)
            return retry
        vpcId = None
        if vpcSubnet:
            conn = boto.connect_vpc(region=ctx.ec2.region)
            subnets = conn.get_all_subnets(subnet_ids=[vpcSubnet])
            if len(subnets) > 0:
                vpcId = subnets[0].vpc_id
        # security group create/get. ssh + all ports open within the group
        try:
            web = ctx.ec2.create_security_group(name, 'Toil appliance security group', vpc_id=vpcId)
        except EC2ResponseError as e:
            if e.status == 400 and 'already exists' in e.body:
                pass  # group exists- nothing to do
            else:
                raise
        else:
            for attempt in retry(predicate=groupNotFound, timeout=300):
                with attempt:
                    # open port 22 for ssh-ing
                    web.authorize(ip_protocol='tcp', from_port=22, to_port=22, cidr_ip='0.0.0.0/0')
            for attempt in retry(predicate=groupNotFound, timeout=300):
                with attempt:
                    # the following authorizes all port access within the web security group
                    web.authorize(ip_protocol='tcp', from_port=0, to_port=65535, src_group=web)
        out = []
        for sg in ctx.ec2.get_all_security_groups():
            if sg.name == name and vpcId is None or sg.vpc_id == vpcId:
                out.append(sg)
        return out

    @classmethod
    def _getProfileARN(cls, ctx):
        def addRoleErrors(e):
            return e.status == 404
        roleName = 'toil'
        policy = dict(iam_full=iamFullPolicy, ec2_full=ec2FullPolicy,
                      s3_full=s3FullPolicy, sbd_full=sdbFullPolicy)
        iamRoleName = ctx.setup_iam_ec2_role(role_name=roleName, policies=policy)

        try:
            profile = ctx.iam.get_instance_profile(iamRoleName)
        except BotoServerError as e:
            if e.status == 404:
                profile = ctx.iam.create_instance_profile(iamRoleName)
                profile = profile.create_instance_profile_response.create_instance_profile_result
            else:
                raise
        else:
            profile = profile.get_instance_profile_response.get_instance_profile_result
        profile = profile.instance_profile
        profile_arn = profile.arn

        if len(profile.roles) > 1:
                raise RuntimeError('Did not expect profile to contain more than one role')
        elif len(profile.roles) == 1:
            # this should be profile.roles[0].role_name
            if profile.roles.member.role_name == iamRoleName:
                return profile_arn
            else:
                ctx.iam.remove_role_from_instance_profile(iamRoleName,
                                                          profile.roles.member.role_name)
        for attempt in retry(predicate=addRoleErrors):
            with attempt:
                ctx.iam.add_role_to_instance_profile(iamRoleName, iamRoleName)
        return profile_arn<|MERGE_RESOLUTION|>--- conflicted
+++ resolved
@@ -78,6 +78,7 @@
             self.keyName = self.instanceMetaData['public-keys'].keys()[0]
             self.tags = self._getLeader(self.clusterName).tags
             self.masterPublicKey = self.setSSH()
+            self.nodeStorage = config.nodeStorage
             if config.preemptableNodeType is not None:
                 nodeBidTuple = config.preemptableNodeType.split(':', 1)
                 self.spotBid = nodeBidTuple[1]
@@ -85,14 +86,6 @@
             else:
                 self.instanceType = ec2_instance_types[config.nodeType]
         else:
-<<<<<<< HEAD
-            self.instanceType = ec2_instance_types[config.nodeType]
-        self.leaderIP = self.instanceMetaData['local-ipv4']
-        self.keyName = self.instanceMetaData['public-keys'].keys()[0]
-        self.masterPublicKey = self.setSSH()
-        self.tags = self._getLeader(self.clusterName).tags
-        self.nodeStorage = config.nodeStorage
-=======
             self.ctx = None
             self.clusterName = None
             self.instanceMetaData = None
@@ -100,8 +93,8 @@
             self.keyName = None
             self.tags = None
             self.masterPublicKey = None
+            self.nodeStorage = None
         self.subnetID = None
->>>>>>> 9ee19d1e
 
     def _getClusterNameFromTags(self, md):
         """Retrieve cluster name from current instance tags
@@ -408,27 +401,16 @@
             finally:
                 s.close()
 
-<<<<<<< HEAD
-    @classmethod
-    def launchCluster(cls, instanceType, keyName, clusterName, spotBid=None, userTags=None, zone=None,
-                      vpcSubnet=None, leaderStorage=50):
-=======
-    def launchCluster(self, instanceType, keyName, clusterName, workers=0,
-                      spotBid=None, userTags=None, zone=None, vpcSubnet=None):
->>>>>>> 9ee19d1e
+    def launchCluster(self, instanceType, keyName, clusterName, workers=0, spotBid=None, userTags=None,
+                      zone=None, vpcSubnet=None, leaderStorage=50):
         if userTags is None:
             userTags = {}
         ctx = self._buildContext(clusterName=clusterName, zone=zone)
         profileARN = self._getProfileARN(ctx)
         # the security group name is used as the cluster identifier
-<<<<<<< HEAD
-        sgs = cls._createSecurityGroup(ctx, clusterName, vpcSubnet)
-        bdm = cls._getBlockDeviceMapping(ec2_instance_types[instanceType], rootVolSize=leaderStorage)
-=======
         sgs = self._createSecurityGroup(ctx, clusterName, vpcSubnet)
-        bdm = self._getBlockDeviceMapping(ec2_instance_types[instanceType])
+        bdm = self._getBlockDeviceMapping(ec2_instance_types[instanceType], rootVolSize=leaderStorage)
         self.masterPublicKey = 'AAAAB3NzaC1yc2Enoauthorizedkeyneeded'
->>>>>>> 9ee19d1e
         leaderData = dict(role='leader',
                           image=applianceSelf(),
                           entrypoint='mesos-master',
